--- conflicted
+++ resolved
@@ -74,36 +74,18 @@
 
 class CompanyProfileSerializer(serializers.ModelSerializer):
     roles = CompanyRoleSerializer(many=True, required=False)
-<<<<<<< HEAD
     logo_image = serializers.ImageField(write_only=True, required=False)
-=======
-    logo_url = serializers.SerializerMethodField()
->>>>>>> 9eac4abb
 
     class Meta:
         model = CompanyProfile
         fields = [
-<<<<<<< HEAD
             'logo', 'logo_image', 'phone', 'street_address', 'city', 'state', 'country',
-=======
-            'logo', 'logo_url', 'phone', 'street_address', 'city', 'state', 'country',
->>>>>>> 9eac4abb
             'registration_number', 'tax_id', 'industry', 'language',
             'company_size', 'website', 'roles'
         ]
         extra_kwargs = {'logo': {'read_only': True}}
 
-<<<<<<< HEAD
     @transaction.atomic
-=======
-
-    def get_logo_url(self, obj):
-        request = self.context.get('request')
-        if obj.logo and hasattr(obj.logo, 'url'):
-            return request.build_absolute_uri(obj.logo.url)
-        return None
-    
->>>>>>> 9eac4abb
     def update(self, instance, validated_data):
         print(validated_data)
         roles_data = validated_data.pop('roles', [])
