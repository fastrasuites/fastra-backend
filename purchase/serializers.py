--- conflicted
+++ resolved
@@ -352,13 +352,11 @@
         items_data = validated_data.pop('items', None)
         # instance.date_updated = validated_data.get('date_updated', instance.date_updated)
         instance.vendor = validated_data.get('vendor', instance.vendor)
-<<<<<<< HEAD
         instance.payment_terms = validated_data.get('payment_terms', instance.payment_terms)
         instance.purchase_policy = validated_data.get('purchase_policy', instance.purchase_policy)
         instance.delivery_terms = validated_data.get('delivery_terms', instance.delivery_terms)
         instance.created_by = validated_data.get('created_by', instance.created_by)
-=======
->>>>>>> 82f41878
+
         instance.currency = validated_data.get('currency', instance.currency)
         instance.status = validated_data.get('status', instance.status)
         instance.save()
