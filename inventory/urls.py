"""
URL configuration for core project.

The `urlpatterns` list routes URLs to views. For more information please see:
    https://docs.djangoproject.com/en/5.0/topics/http/urls/
Examples:
Function views
    1. Add an import:  from my_app import views
    2. Add a URL to urlpatterns:  path('', views.home, name='home')
Class-based views
    1. Add an import:  from other_app.views import Home
    2. Add a URL to urlpatterns:  path('', Home.as_view(), name='home')
Including another URLconf
    1. Import the include() function: from django.urls import include, path
    2. Add a URL to urlpatterns:  path('blog/', include('blog.urls'))
"""
from django.urls import path, include
from rest_framework import routers

<<<<<<< HEAD
from .views import (DeliveryOrderViewSet, LocationViewSet, MultiLocationViewSet, ReturnRecordViewSet, StockAdjustmentViewSet, StockAdjustmentItemViewSet,
                    ScrapViewSet, ScrapItemViewSet)
=======
from .views import (LocationViewSet, MultiLocationViewSet, StockAdjustmentViewSet, StockAdjustmentItemViewSet,
                    ScrapViewSet, ScrapItemViewSet, IncomingProductViewSet, IncomingProductItemViewSet)
>>>>>>> 69091cc6

router = routers.DefaultRouter()

router.register(r'location', LocationViewSet, basename='location')
router.register(r'configuration/multi-location', MultiLocationViewSet, basename='multi-location')
router.register(r'stock-adjustment', StockAdjustmentViewSet, basename='stock-adjustment')
router.register(r'stock-adjustment/stock-adjustment-item', StockAdjustmentItemViewSet,
                basename='stock-adjustment-item')
router.register(r'scrap', ScrapViewSet, basename='scrap')
router.register(r'scrap/scrap-item', ScrapItemViewSet, basename='scrap-item')
<<<<<<< HEAD
# FOR THE DELIVERY ORDERS
router.register(r'delivery-orders', DeliveryOrderViewSet, basename='delivery-orders')

router.register(r'return-records', ReturnRecordViewSet)

=======
router.register(r'incoming-product', IncomingProductViewSet, basename='incoming-product')
router.register(r'incoming-product/incoming-product-item', IncomingProductItemViewSet, basename='incoming-product-item')
>>>>>>> 69091cc6

urlpatterns = [
    path('', include(router.urls)),
    # START FOR THE DELIVERY ORDERS
    path('delivery-order/check-availability/', DeliveryOrderViewSet.as_view({'post': 'check_availability'})),
    path('delivery-order/confirm-delivery/', DeliveryOrderViewSet.as_view({'post': 'confirm_delivery'})),
    # END FOR THE DELIVERY ORDERS

    # START FOR THE RETURN RECORDS
    # END FOR THE RETURN RECORDS
]<|MERGE_RESOLUTION|>--- conflicted
+++ resolved
@@ -17,13 +17,10 @@
 from django.urls import path, include
 from rest_framework import routers
 
-<<<<<<< HEAD
 from .views import (DeliveryOrderViewSet, LocationViewSet, MultiLocationViewSet, ReturnRecordViewSet, StockAdjustmentViewSet, StockAdjustmentItemViewSet,
                     ScrapViewSet, ScrapItemViewSet)
-=======
 from .views import (LocationViewSet, MultiLocationViewSet, StockAdjustmentViewSet, StockAdjustmentItemViewSet,
                     ScrapViewSet, ScrapItemViewSet, IncomingProductViewSet, IncomingProductItemViewSet)
->>>>>>> 69091cc6
 
 router = routers.DefaultRouter()
 
@@ -34,16 +31,13 @@
                 basename='stock-adjustment-item')
 router.register(r'scrap', ScrapViewSet, basename='scrap')
 router.register(r'scrap/scrap-item', ScrapItemViewSet, basename='scrap-item')
-<<<<<<< HEAD
 # FOR THE DELIVERY ORDERS
 router.register(r'delivery-orders', DeliveryOrderViewSet, basename='delivery-orders')
 
 router.register(r'return-records', ReturnRecordViewSet)
 
-=======
 router.register(r'incoming-product', IncomingProductViewSet, basename='incoming-product')
 router.register(r'incoming-product/incoming-product-item', IncomingProductItemViewSet, basename='incoming-product-item')
->>>>>>> 69091cc6
 
 urlpatterns = [
     path('', include(router.urls)),
