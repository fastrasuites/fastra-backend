--- conflicted
+++ resolved
@@ -110,14 +110,9 @@
         if serializer.is_valid():
             validated_data = self.handle_profile_picture(serializer.validated_data)
             vendor = Vendor.objects.create(**validated_data)
-            vendor_serializer = VendorSerializer(instance=vendor, context={'request': request})
             return Response({
                 "message": "Vendor created successfully",
-<<<<<<< HEAD
-                "vendor": vendor_serializer.data
-=======
                 "vendor": VendorSerializer(vendor).data
->>>>>>> d5b318c3
             }, status=status.HTTP_201_CREATED)
         return Response(serializer.errors, status=status.HTTP_400_BAD_REQUEST)
 
