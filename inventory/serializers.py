--- conflicted
+++ resolved
@@ -6,6 +6,7 @@
 from inventory.signals import create_delivery_order_returns_stock_move
 from purchase.models import Product, PurchaseOrder
 from purchase.serializers import ProductSerializer, VendorSerializer, PurchaseOrderSerializer
+from shared.serializers import GenericModelSerializer
 
 from users.models import TenantUser
 from users.serializers import TenantUserSerializer
@@ -15,7 +16,7 @@
                      MultiLocation, ReturnIncomingProduct, ReturnIncomingProductItem, StockAdjustment,
                      StockAdjustmentItem, BackOrder, BackOrderItem,
                      Scrap, ScrapItem, IncomingProductItem, IncomingProduct, INCOMING_PRODUCT_RECEIPT_TYPES, StockMove,
-                     LocationStock)
+                     LocationStock, InternalTransfer, InternalTransferItem)
 
 
 class LocationSerializer(serializers.HyperlinkedModelSerializer):
@@ -1028,7 +1029,7 @@
     @transaction.atomic
     def create(self, validated_data):
         return_products_data = validated_data.pop('return_incoming_product_items', [])
-        try:            
+        try:
             return_incoming_product = ReturnIncomingProduct.objects.create(**validated_data)
             returned_product_list = []
             for product_data in return_products_data:
@@ -1056,7 +1057,6 @@
         model = StockMove
         fields = ["id", "product", "quantity", "source_document_id",
                   "source_location", "destination_location", "date_created", "date_moved"]
-<<<<<<< HEAD
 # END STOCK MOVE
 
 
@@ -1239,7 +1239,4 @@
                     raise serializers.ValidationError(
                         "Product does not exist in the specified warehouse location."
                     )
-        return instance
-=======
-# END STOCK MOVE
->>>>>>> e4851049
+        return instance