--- conflicted
+++ resolved
@@ -206,11 +206,8 @@
             "tenant_id": tenant_id,
             "tenant_schema_name": tenant_schema_name,
             "tenant_company_name": tenant_company_name,
-<<<<<<< HEAD
             "isOnboarded": tenant.is_onboarded
-=======
             "user_accesses": data
->>>>>>> 9ea7b778
         }, status=status.HTTP_200_OK)
 
 
